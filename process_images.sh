--- conflicted
+++ resolved
@@ -6,10 +6,6 @@
 readonly DEFAULT_THREADS=${DEFAULT_THREADS:-4}
 readonly MAX_THREADS=${MAX_THREADS:-16}
 
-<<<<<<< HEAD
-# 错误处理 - 移除 set -e，手动处理错误
-set -uo pipefail
-=======
 # 更严格的错误处理
 # -E: 如果 trap 使用 ERR，则继承 ERR
 # -u: 未定义变量视为错误
@@ -23,42 +19,12 @@
   # log "脚本执行完毕，正在清理..."
   : # 空命令，什么都不做
 }
->>>>>>> ff5cbc50
 
 # 日志函数
 log() {
   echo >&2 "$(date '+%Y-%m-%d %H:%M:%S') - $1"
 }
 
-<<<<<<< HEAD
-# 创建输出目录
-mkdir -p "$OUTPUT_DIR"
-
-# 单个文件处理函数
-process_single_file() {
-    local input_file="$1"
-    local relative_path="${input_file#$INPUT_DIR/}"
-    local output_file="$OUTPUT_DIR/${relative_path%.*}.tif"
-    local output_dir
-    output_dir=$(dirname "$output_file")
-    
-    # 跳过已存在的文件
-    if [[ -f "$output_file" ]]; then
-        return 2  # 返回特殊代码表示跳过
-    fi
-    
-    # 创建输出目录
-    mkdir -p "$output_dir"
-    
-    # 执行转换
-    if vips im_vips2tiff "$input_file" "$output_file:deflate,tile:256x256,pyramid" 2>/dev/null; then
-        return 0  # 成功
-    else
-        rm -f "$output_file" 2>/dev/null || true  # 清理失败的文件
-        return 1  # 失败
-    fi
-}
-=======
 # 依赖检查函数
 check_dependencies() {
   local missing_deps=()
@@ -83,7 +49,6 @@
                   'auto' 将使用所有CPU核心数。
                   (默认: $DEFAULT_THREADS, 最大: $MAX_THREADS)
   -h, --help      显示此帮助信息
->>>>>>> ff5cbc50
 
 示例:
   $0              # 使用默认线程数 ($DEFAULT_THREADS)
@@ -172,61 +137,6 @@
       -h|--help)
         show_usage
         exit 0
-<<<<<<< HEAD
-    fi
-    
-    # 开始单线程处理
-    log "开始处理文件..."
-    
-    local processed=0
-    local failed=0
-    local skipped=0
-    
-    while IFS= read -r -d '' input_file; do
-        local relative_path="${input_file#$INPUT_DIR/}"
-        ((processed++))
-        local percentage=$((processed * 100 / total_files))
-        
-        # 处理文件 - 直接调用函数并检查返回值
-        process_single_file "$input_file"
-        local exit_code=$?
-        
-        case $exit_code in
-            0)  # 成功
-                log "✓ 已完成: $relative_path (进度: $processed/$total_files - $percentage%)"
-                ;;
-            1)  # 失败
-                ((failed++))
-                log "✗ 失败: $relative_path (进度: $processed/$total_files - $percentage%)"
-                ;;
-            2)  # 跳过
-                ((skipped++))
-                log "跳过已存在文件: $relative_path (进度: $processed/$total_files - $percentage%)"
-                ;;
-        esac
-        
-    done < <(get_tiff_files | tr '\n' '\0')
-    
-    # 显示最终统计
-    log "处理完成统计:"
-    log "  总处理文件: $processed"
-    log "  跳过文件: $skipped"
-    log "  处理失败: $failed"
-    log "  处理成功: $((processed - skipped - failed))"
-    
-    if [[ "$failed" -gt 0 ]]; then
-        log "处理过程中有 $failed 个文件失败"
-        exit 1
-    else
-        log "所有文件处理完成"
-    fi
-}
-
-# 清理函数
-cleanup() {
-    log "清理完成"
-}
-=======
         ;;
       *)
         log "错误: 未知参数 '$1'"
@@ -252,7 +162,6 @@
   # ✅ 核心优化：使用 NUL 分隔符处理特殊文件名
   # 将文件列表读入数组，避免多次调用 find
   mapfile -d '' files_to_process < <(find "$INPUT_DIR" -type f \( -iname "*.tif" -o -iname "*.tiff" \) -print0)
->>>>>>> ff5cbc50
 
   local total_files=${#files_to_process[@]}
 
